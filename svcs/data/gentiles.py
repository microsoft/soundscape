--- conflicted
+++ resolved
@@ -332,11 +332,7 @@
     #     loglevel = logging.INFO
     # else:
     #     loglevel = logging.WARNING
-<<<<<<< HEAD
     loglevel = logging.WARNING
-=======
-    loglevel - logging.WARNING
->>>>>>> 046c37cc
 
     logging.basicConfig(level=loglevel,
                     format='%(asctime)s:%(levelname)s:%(message)s')
